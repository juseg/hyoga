# Copyright (c) 2019-2024, Julien Seguinot (juseg.dev)
# GNU General Public License v3.0+ (https://www.gnu.org/licenses/gpl-3.0.txt)

# Build config for hyoga

[metadata]

name = hyoga
version = 0.3.0
author = Julien Seguinot
description = Paleoglacier modelling framework
long_description = file: README.rst
long_description_content_type = text/x-rst
url = https://github.com/juseg/hyoga
classifiers =
    Development Status :: 3 - Alpha
    Intended Audience :: Science/Research
    License :: OSI Approved :: GNU General Public License v3 or later (GPLv3+)
    Programming Language :: Python :: 3
    Topic :: Scientific/Engineering

[options]
packages = find:
install_requires =
<<<<<<< HEAD
    cf_xarray
    dask
=======
    cf_xarray<0.8.0
>>>>>>> e66dc569
    geopandas
    matplotlib
    requests
    rioxarray
    scipy
    xarray
python_requires = >=3.8

[options.extras_require]
docs =
    contextily
    netcdf4
    sphinx
    sphinx-autosummary-accessors
    sphinx-book-theme>=0.3.3
    sphinx-gallery

[flake8]
exclude = .git,__pycache__,_build,doc/conf.py<|MERGE_RESOLUTION|>--- conflicted
+++ resolved
@@ -22,12 +22,8 @@
 [options]
 packages = find:
 install_requires =
-<<<<<<< HEAD
-    cf_xarray
+    cf_xarray<0.8.0
     dask
-=======
-    cf_xarray<0.8.0
->>>>>>> e66dc569
     geopandas
     matplotlib
     requests
